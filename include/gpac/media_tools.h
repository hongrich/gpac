/*
 *			GPAC - Multimedia Framework C SDK
 *
 *			Authors: Jean Le Feuvre
 *			Copyright (c) Telecom ParisTech 2000-2012
 *					All rights reserved
 *
 *  This file is part of GPAC / Authoring Tools sub-project
 *
 *  GPAC is free software; you can redistribute it and/or modify
 *  it under the terms of the GNU Lesser General Public License as published by
 *  the Free Software Foundation; either version 2, or (at your option)
 *  any later version.
 *
 *  GPAC is distributed in the hope that it will be useful,
 *  but WITHOUT ANY WARRANTY; without even the implied warranty of
 *  MERCHANTABILITY or FITNESS FOR A PARTICULAR PURPOSE.  See the
 *  GNU Lesser General Public License for more details.
 *
 *  You should have received a copy of the GNU Lesser General Public
 *  License along with this library; see the file COPYING.  If not, write to
 *  the Free Software Foundation, 675 Mass Ave, Cambridge, MA 02139, USA.
 *
 */

#ifndef _GF_MEDIA_H_
#define _GF_MEDIA_H_


#ifdef __cplusplus
extern "C" {
#endif

#include <gpac/isomedia.h>
#include <gpac/avparse.h>
#include <gpac/config_file.h>

/*computes file hash. If file is ISO-based, computre hash according to OMA (P)DCF (without MutableDRMInformation box)*/
GF_Err gf_media_get_file_hash(const char *file, u8 hash[20]);

#ifndef GPAC_DISABLE_ISOM
/*creates (if needed) a GF_ESD for the given track - THIS IS RESERVED for local playback
only, since the OTI used when emulated is not standard...*/
GF_ESD *gf_media_map_esd(GF_ISOFile *mp4, u32 track);

/*!
 * \brief Get RFC 6381 description for @track from @movie.
 * \parama szCodec a pointer to an already allocated string.
 */
GF_Err gf_media_get_rfc_6381_codec_name(GF_ISOFile *movie, u32 track, char *szCodec, Bool force_inband_xps, Bool force_sbr);
#endif

#ifndef GPAC_DISABLE_ISOM_WRITE
/*changes pixel aspect ratio for visual tracks if supported. Negative values remove any PAR info*/
GF_Err gf_media_change_par(GF_ISOFile *file, u32 track, s32 ar_num, s32 ar_den);
GF_Err gf_media_remove_non_rap(GF_ISOFile *file, u32 track);
#endif


#define GF_IMPORT_DEFAULT_FPS	25.0

#ifndef GPAC_DISABLE_MEDIA_IMPORT

/*
			track importers

	All these can import a file into a dedicated track. If esd is NULL the track is blindly added
	otherwise it is added with the requested ESID if non-0, otherwise the new trackID is stored in ESID
	if use_data_ref is set, data is only referenced in the file
	if duration is not 0, only the first duration seconds are imported
	NOTE: if an ESD is specified, its decoderSpecificInfo is also updated
*/
/*track importer flags*/
enum
{
	/*references data rather than copy, whenever possible*/
	GF_IMPORT_USE_DATAREF = 1,
	/*for AVI video: imports at constant FPS (eg imports N-Vops due to encoder drops)*/
	GF_IMPORT_NO_FRAME_DROP = 1<<1,
	/*for CMP ASP only: forces treating the input as packed bitsream and discards all n-vops*/
	GF_IMPORT_FORCE_PACKED = 1<<2,
	/*for AAC audio: forces SBR mode with implicit signaling (backward compatible)*/
	GF_IMPORT_SBR_IMPLICIT = 1<<3,
	/*for AAC audio: forces SBR mode with explicit signaling (non-backward compatible).
	Will override GF_IMPORT_SBR_IMPLICIT flag when set*/
	GF_IMPORT_SBR_EXPLICIT = 1<<4,
	/*forces MPEG-4 import - some 3GP2 streams have both native IsoMedia sample description and MPEG-4 one possible*/
	GF_IMPORT_FORCE_MPEG4 = 1<<5,
	/*special flag for text import at run time (never set on probe), indicates to leave the text box empty
	so that we dynamically adapt to display size*/
	GF_IMPORT_SKIP_TXT_BOX = 1<<6,
	/*indicates to keep unknown tracks from .MOV/.IsoMedia files*/
	GF_IMPORT_KEEP_ALL_TRACKS = 1<<7,
	/*uses compact size in .MOV/.IsoMedia files*/
	GF_IMPORT_USE_COMPACT_SIZE = 1<<8,
	/*don't add a final empty sample when importing text tracks from srt*/
	GF_IMPORT_NO_TEXT_FLUSH = 1<<9,
	/*for SVC or SHVC video: forces explicit SVC / SHVC signaling */
	GF_IMPORT_SVC_EXPLICIT = 1<<10,
	/*for SVC / SHVC video: removes all SVC / SHVC extensions*/
	GF_IMPORT_SVC_NONE = 1<<11,

	/*for AAC audio: forces PS mode with implicit signaling (backward compatible)*/
	GF_IMPORT_PS_IMPLICIT = 1<<12,
	/*for AAC audio: forces PS mode with explicit signaling (non-backward compatible).
	Will override GF_IMPORT_PS_IMPLICIT flag when set*/
	GF_IMPORT_PS_EXPLICIT = 1<<13,

	/* oversampled SBR */
	GF_IMPORT_OVSBR = 1<<14,

	/* set subsample information with SVC*/
	GF_IMPORT_SET_SUBSAMPLES = 1<<15,

	/* force to mark non-IDR frmaes with sync data (I slices,) to be marked as sync points points
	THE RESULTING FILE IS NOT COMPLIANT*/
	GF_IMPORT_FORCE_SYNC = 1<<16,

	/*keep trailing 0 bytes in AU payloads when any*/
	GF_IMPORT_KEEP_TRAILING = 1<<17,

	/*forces inband parameter sets*/
	GF_IMPORT_FORCE_XPS_INBAND = 1<<18,

	/*do not compute edit list for B-frames video tracks*/
	GF_IMPORT_NO_EDIT_LIST = 1<<19,

	/*when set, only updates tracks info and return*/
	GF_IMPORT_PROBE_ONLY	= 1<<20,
	/*only set when probing, signals several frames per sample possible*/
	GF_IMPORT_3GPP_AGGREGATION = 1<<21,
	/*only set when probing, signals video FPS overridable*/
	GF_IMPORT_OVERRIDE_FPS = 1<<22,
	/*only set when probing, signals duration not usable*/
	GF_IMPORT_NO_DURATION = 1<<23,
	/*when set IP packets found in MPE sections will be sent to the local network */
	GF_IMPORT_MPE_DEMUX = 1<<24,


	/*when set by user during import, will abort*/
	GF_IMPORT_DO_ABORT = 1<<31
};



#define GF_IMPORT_AUTO_FPS		10000.0

#define GF_IMPORT_MAX_TRACKS	100
struct __track_video_info
{
	u32 width, height, par;
	Double FPS;
};
struct __track_audio_info
{
	u32 sample_rate, nb_channels;
};

struct __track_import_info
{
	u32 track_num;
	/*track type (GF_ISOM_MEDIA_****)*/
	u32 type;
	/*media type ('MPG1', 'MPG2', ISO 4CC, AVI 4CC)*/
	u32 media_type;
	/*possible import flags*/
	u32 flags;
	/*media format info*/
	struct __track_video_info video_info;
	struct __track_audio_info audio_info;

	char szCodecProfile[20];

	u32 lang;
	/*for MPEG4 on MPEG-2 TS: mpeg4 ES-ID*/
	u32 mpeg4_es_id;
	/*for MPEG2 TS: program number*/
	u16 prog_num;
};

struct __program_import_info
{
	u32 number;
	char name[40];
};

/*track dumper*/
typedef struct __track_import
{
	GF_ISOFile *dest;
	/*media to import:
		MP4/ISO media: trackID
		AVI files:
			0: first video and first audio,
			1: video track
			2->any: audio track(s)
		MPEG-PS files with N video streams:
			0: first video and first audio
			1->N: video track
			N+1->any: audio track
	TrackNums can be obtain with probing
	*/
	u32 trackID;
	/*media source - selects importer type based on extension*/
	char *in_name;
	/*import duration if any*/
	u32 duration;
	/*importer flags*/
	u32 flags;
	/*importer swf flags*/
	u32 swf_flags;
	Float swf_flatten_angle;
	/*if non 0, force video FPS (CMP, AVI, OGG, H264) - also used by SUB import*/
	Double video_fps;
	/*optional ESD*/
	GF_ESD *esd;
	/*optional format indication for media source (used in IM1)*/
	char *streamFormat;
	/*frame per sample cumulation (3GP media only) - MAX 15, ignored in data ref*/
	u32 frames_per_sample;
	/*track ID of imported media in destination file*/
	u32 final_trackID;
	/*optional format indication for media source (used in IM1)*/
	char *force_ext;

	/*for MP4 import only*/
	GF_ISOFile *orig;

	/*for text import*/
	u32 fontSize;
	char *fontName;
	u32 text_track_width, text_track_height, text_width, text_height;
	s32 text_x, text_y;

	/*Initial offset of the first AU to import*/
	Double initial_time_offset;

	/*number of tracks after probing - may be set to 0, in which case no track
	selection can be performed. It may also be inaccurate if probing doesn't
	detect all available tracks (cf ogg import)*/
	u32 nb_tracks;
	/*track info after probing (GF_IMPORT_PROBE_ONLY set).*/
	struct __track_import_info tk_info[GF_IMPORT_MAX_TRACKS];
	u64 probe_duration;

	/*for MPEG-TS and similar: program names*/
	u32 nb_progs;
	struct __program_import_info pg_info[GF_IMPORT_MAX_TRACKS];

	GF_Err last_error;
} GF_MediaImporter;

GF_Err gf_media_import(GF_MediaImporter *importer);


/*adds chapter info contained in file - import_fps is optional (most formats don't use it), defaults to 25*/
GF_Err gf_media_import_chapters(GF_ISOFile *file, char *chap_file, Double import_fps);

/*make the file ISMA compliant: creates ISMA BIFS / OD tracks if needed, and update audio/video IDs
the file should not contain more than one audio and one video track
@keepImage: if set, generates system info if image is found - only used for image imports
*/
GF_Err gf_media_make_isma(GF_ISOFile *mp4file, Bool keepESIDs, Bool keepImage, Bool no_ocr);

/*make the file 3GP compliant && sets profile
*/
GF_Err gf_media_make_3gpp(GF_ISOFile *mp4file);

/*make the file playable on a PSP
*/
GF_Err gf_media_make_psp(GF_ISOFile *mp4file);

/*changes the profile (if not 0) and level (if not 0) indication of the media - only AVC/H264 supported for now*/
GF_Err gf_media_change_pl(GF_ISOFile *file, u32 track, u32 profile, u32 level);

/*rewrite AVC samples if nalu size_length has to be changed*/
GF_Err gf_media_avc_rewrite_samples(GF_ISOFile *file, u32 track, u32 prev_size_in_bits, u32 new_size_in_bits);

/* Split SVC layers */
GF_Err gf_media_split_svc(GF_ISOFile *file, u32 track, Bool splitAll);

/* Merge SVC layers*/
GF_Err gf_media_merge_svc(GF_ISOFile *file, u32 track, Bool mergeAll);

/* Split SHVC layers */
GF_Err gf_media_split_shvc(GF_ISOFile *file, u32 track, Bool splitAll, Bool use_extractors);

GF_Err gf_media_split_hevc_tiles(GF_ISOFile *file);

#endif /*GPAC_DISABLE_MEDIA_IMPORT*/


typedef struct
{
	char *file_name;
	char *representationID;
	char *periodID;
<<<<<<< HEAD
	Double media_duration;
=======
	u32 nb_baseURL;
	char **baseURL;
>>>>>>> 518dc9c1
	char *xlink;
	char *role;
	u32 nb_rep_descs;
	char **rep_descs;
	u32 nb_p_descs;
	char **p_descs;
	u32 nb_as_descs;
	char **as_descs;
	u32 nb_as_c_descs;
	char **as_c_descs;
	u32 bandwidth;
	Double period_duration;
} GF_DashSegmenterInput;

typedef enum
{
	GF_DASH_PROFILE_FULL = 0,
	GF_DASH_PROFILE_LIVE, /*live for ISOFF, SIMPLE for M2TS*/
	GF_DASH_PROFILE_ONDEMAND,
	GF_DASH_PROFILE_MAIN,

	/* industry profiles */
	GF_DASH_PROFILE_HBBTV_1_5_ISOBMF_LIVE,
	GF_DASH_PROFILE_AVC264_LIVE,
	GF_DASH_PROFILE_AVC264_ONDEMAND,

	/*internal use only*/
	GF_DASH_PROFILE_UNKNOWN
} GF_DashProfile;


typedef enum
{
	GF_DASH_BSMODE_DEFAULT, //=inband for live profile and none for onDemand
	GF_DASH_BSMODE_NONE,
	GF_DASH_BSMODE_INBAND,
	GF_DASH_BSMODE_MERGED,
	GF_DASH_BSMODE_MULTIPLE_ENTRIES,
	GF_DASH_BSMODE_SINGLE
} GF_DashSwitchingMode;


typedef enum
{
	GF_DASH_STATIC = 0,
	GF_DASH_DYNAMIC,
	//can only be used when DASH segmenter context is used, will close the period
	GF_DASH_DYNAMIC_LAST,
	GF_DASH_DYNAMIC_DEBUG,
} GF_DashDynamicMode;

GF_Err gf_dasher_segment_files(const char *mpd_name, GF_DashSegmenterInput *inputs, u32 nb_inputs, GF_DashProfile profile,
                               const char *mpd_title, const char *mpd_source, const char *mpd_copyright,
                               const char *mpd_moreInfoURL, const char **mpd_base_urls, u32 nb_mpd_base_urls,
                               u32 use_url_template, Bool use_segment_timeline,  Bool single_segment, Bool single_file, GF_DashSwitchingMode bitstream_switching_mode,
                               Bool segments_start_with_rap, Double dash_duration_sec, char *seg_rad_name, char *seg_ext, u32 segment_marker_4cc,
                               Double frag_duration_sec, s32 subsegs_per_sidx, Bool daisy_chain_sidx, Bool fragments_start_with_rap, const char *tmp_dir,
                               GF_Config *dash_ctx, GF_DashDynamicMode dash_mode, Double mpd_update_time, u32 time_shift_depth, Double subduration, Double min_buffer,
                               s32 ast_offset_ms, u32 dash_scale, Bool fragments_in_memory, u32 initial_moof_sn, u64 initial_tfdt, Bool no_fragments_defaults,
                               Bool pssh_moof, Bool samplegroups_in_traf, Bool single_traf_per_moof, Double mpd_live_duration, Bool insert_utc, Bool real_time, const char *dash_profile_extension);

/*returns time to wait until end of currently generated segments*/
u32 gf_dasher_next_update_time(GF_Config *dash_ctx, Double mpd_update_time);

#ifndef GPAC_DISABLE_ISOM_WRITE

#ifndef GPAC_DISABLE_ISOM_FRAGMENTS
/*save file as fragmented movie*/
GF_Err gf_media_fragment_file(GF_ISOFile *input, const char *output_file, Double max_duration_sec);


#endif

#endif


#ifndef GPAC_DISABLE_MEDIA_EXPORT

enum
{
	/*track dumper types are formatted as flags for conveniency for
	authoring tools, but never used as a OR'ed set*/
	/*native format (JPG, PNG, MP3, etc) if supported*/
	GF_EXPORT_NATIVE = GF_TRUE,
	/*raw samples (including hint tracks for rtp)*/
	GF_EXPORT_RAW_SAMPLES = (1<<1),
	/*NHNT format (any MPEG-4 media)*/
	GF_EXPORT_NHNT = (1<<2),
	/*AVI (MPEG4 video and AVC tracks only)*/
	GF_EXPORT_AVI = (1<<3),
	/*MP4 (all except OD)*/
	GF_EXPORT_MP4 = (1<<4),
	/*AVI->RAW to dump video (trackID=1) or audio (trackID>=2)*/
	GF_EXPORT_AVI_NATIVE = (1<<5),
	/*NHML format (any media)*/
	GF_EXPORT_NHML = (1<<6),
	/*SAF format*/
	GF_EXPORT_SAF = (1<<7),
	/*WebVTT metadata format (any media)*/
	GF_EXPORT_WEBVTT_META = (1<<8),
	/*WebVTT metadata format: media data will be embedded in webvtt*/
	GF_EXPORT_WEBVTT_META_EMBEDDED = (1<<9),
	/* Experimental Streaming Instructions */
	GF_EXPORT_SIX = (1<<14),

	/*following ones are real flags*/
	/*
	for MP4 extraction, indicates track should be added to dest file if any
	for raw extraction, indicates data shall be appended at the end of output file if present
	*/
	GF_EXPORT_MERGE = (1<<10),
	/*indicates QCP file format possible as well as native (EVRC and SMV audio only)*/
	GF_EXPORT_USE_QCP = (1<<11),
	/*indicates full NHML dump*/
	GF_EXPORT_NHML_FULL = (1<<11),
	/**/
	GF_EXPORT_SVC_LAYER = (1<<12),
	/* Don't merge identical cues in consecutive samples */
	GF_EXPORT_WEBVTT_NOMERGE = (1<<13),
	/*ony probes extraction format*/
	GF_EXPORT_PROBE_ONLY = (1<<30),
	/*when set by user during export, will abort*/
	GF_EXPORT_DO_ABORT = (1<<31),
};

/*track dumper*/
typedef struct __track_exporter
{
	GF_ISOFile *file;
	u32 trackID;
	/*sample number to export for GF_EXPORT_RAW_SAMPLES only*/
	u32 sample_num;
	/*out name WITHOUT extension*/
	char *out_name;
	/*dump type*/
	u32 flags;
	/*non-IsoMedia file (AVI)*/
	char *in_name;
} GF_MediaExporter;

/*if error returns same value as error signaled in message*/
GF_Err gf_media_export(GF_MediaExporter *dump);

#endif /*GPAC_DISABLE_MEDIA_EXPORT*/


#ifndef GPAC_DISABLE_ISOM_HINTING
/*
	RTP IsoMedia file hinting
*/
typedef struct __tag_isom_hinter GF_RTPHinter;

GF_RTPHinter *gf_hinter_track_new(GF_ISOFile *file, u32 TrackNum,
                                  u32 Path_MTU, u32 max_ptime, u32 default_rtp_rate, u32 hint_flags, u8 PayloadID,
                                  Bool copy_media, u32 InterleaveGroupID, u8 InterleaveGroupPriority, GF_Err *e);
/*delete the track hinter*/
void gf_hinter_track_del(GF_RTPHinter *tkHinter);
/*hints all samples in the media track*/
GF_Err gf_hinter_track_process(GF_RTPHinter *tkHint);
/*returns media bandwidth in kbps*/
u32 gf_hinter_track_get_bandwidth(GF_RTPHinter *tkHinter);
/*retrieves hinter flags*/
u32 gf_hinter_track_get_flags(GF_RTPHinter *tkHinter);
/*retrieves rtp payload name
	@payloadName: static buffer for retrieval, minimum 30 bytes
*/
void gf_hinter_track_get_payload_name(GF_RTPHinter *tkHint, char *payloadName);

/*finalizes hinting process for the track (setup flags, write SDP for RTP, ...)
	@AddSystemInfo: if non-0, systems info are duplicated in the SDP (decoder cfg, PL IDs ..)
*/
GF_Err gf_hinter_track_finalize(GF_RTPHinter *tkHint, Bool AddSystemInfo);

/*SDP IOD flag*/
enum
{
	/*no IOD included*/
	GF_SDP_IOD_NONE = 0,
	/*base64 encoding of the regular MPEG-4 IOD*/
	GF_SDP_IOD_REGULAR,
	/*base64 encoding of IOD containing BIFS and OD tracks (one AU only) - this is used for ISMA 1.0 profiles
	note that the "hinted" file will loose all systems info*/
	GF_SDP_IOD_ISMA,
	/*same as ISMA but removes all clock references from IOD*/
	GF_SDP_IOD_ISMA_STRICT,
};

/*finalizes hinting process for the file (setup flags, write SDP for RTP, ...)
	@IOD_Profile: see above
	@bandwidth: total bandwidth in kbps of all hinted tracks, 0 means no bandwidth info at session level
*/
GF_Err gf_hinter_finalize(GF_ISOFile *file, u32 IOD_Profile, u32 bandwidth);


/*returns TRUE if the encoded data fits in an ESD url - streamType is the systems stream type needed to
signal data mime-type (OD, BIFS or any) */
Bool gf_hinter_can_embbed_data(char *data, u32 data_size, u32 streamType);


#endif /*GPAC_DISABLE_ISOM_HINTING*/


/*SAF Multiplexer object. The multiplexer supports concurencial (multi-threaded) access*/
typedef struct __saf_muxer GF_SAFMuxer;
/*SAF Multiplexer constructor*/
GF_SAFMuxer *gf_saf_mux_new();
/*SAF Multiplexer destructor*/
void gf_saf_mux_del(GF_SAFMuxer *mux);
/*adds a new stream in the SAF multiplex*/
GF_Err gf_saf_mux_stream_add(GF_SAFMuxer *mux, u32 stream_id, u32 ts_res, u32 buffersize_db, u8 stream_type, u8 object_type, char *mime_type, char *dsi, u32 dsi_len, char *remote_url);
/*removes a stream from the SAF multiplex*/
GF_Err gf_saf_mux_stream_rem(GF_SAFMuxer *mux, u32 stream_id);
/*adds an AU to the given stream. !!AU data will be freed by the multiplexer!!
AUs are not reinterleaved based on their CTS, in order to enable audio interleaving
*/
GF_Err gf_saf_mux_add_au(GF_SAFMuxer *mux, u32 stream_id, u32 CTS, char *data, u32 data_len, Bool is_rap);
/*gets the content of the multiplexer for the given time.
if force_end_of_session is set, this flushes the SAF Session - no more operations will be allowed on the muxer*/
GF_Err gf_saf_mux_for_time(GF_SAFMuxer *mux, u32 time_ms, Bool force_end_of_session, char **out_data, u32 *out_size);

/*reduces input width/height to common aspect ration num/denum values*/
void gf_media_reduce_aspect_ratio(u32 *width, u32 *height);
/*reduces input FPS to a more compact value (eg 25000/1000 -> 25/1)*/
void gf_media_get_reduced_frame_rate(u32 *timescale, u32 *sample_dur);

#ifdef __cplusplus
}
#endif


#endif	/*_GF_MEDIA_H_*/
<|MERGE_RESOLUTION|>--- conflicted
+++ resolved
@@ -295,12 +295,9 @@
 	char *file_name;
 	char *representationID;
 	char *periodID;
-<<<<<<< HEAD
 	Double media_duration;
-=======
 	u32 nb_baseURL;
 	char **baseURL;
->>>>>>> 518dc9c1
 	char *xlink;
 	char *role;
 	u32 nb_rep_descs;
