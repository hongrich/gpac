--- conflicted
+++ resolved
@@ -983,11 +983,6 @@
 	if (!opt) gf_modules_set_option((GF_BaseInterface *)plug, "DASH", "KeepFiles", "no");
 	if (opt && !strcmp(opt, "yes")) keep_files = GF_TRUE;
 
-<<<<<<< HEAD
-	disable_switching = GF_FALSE;
-	opt = gf_modules_get_option((GF_BaseInterface *)plug, "DASH", "DisableSwitching");
-	if (opt && !strcmp(opt, "yes")) disable_switching = GF_TRUE;
-=======
 	disable_switching = 0;
 	opt = gf_modules_get_option((GF_BaseInterface *)plug, "DASH", "NetworkAdaptation");
 	if (!opt) {
@@ -997,8 +992,6 @@
 	if (!strcmp(opt, "disabled")) disable_switching = 2;
 	else if (!strcmp(opt, "bandwidth")) mpdin->buffer_adaptation = GF_FALSE;
 	else mpdin->buffer_adaptation = GF_TRUE;
-
->>>>>>> 92c4edbd
 
 	first_select_mode = GF_FALSE;
 	opt = gf_modules_get_option((GF_BaseInterface *)plug, "DASH", "StartRepresentation");
